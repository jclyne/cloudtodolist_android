package com.oci.example.cloudtodolist;

import android.accounts.Account;
import android.app.IntentService;
import android.content.Intent;
import android.content.SharedPreferences;
import android.preference.PreferenceManager;
import android.util.Log;

import com.oci.example.cloudtodolist.client.HttpRestClient;
import com.oci.example.cloudtodolist.provider.RestDataProvider;
import com.oci.example.cloudtodolist.provider.TodoListProvider;
import com.oci.example.cloudtodolist.provider.TodoListSchema;

/**
 * Service that handles sync and refresh request intents and handles
 * requesting the sync from the TodoList provider on a background
 * thread.
 * This will handle backing off requests when there are network errors
 * as well honoring the offline mode preference and system wide
 * background data setting
 */
public class TodoListSyncService extends IntentService {

    // Log Tag
    private static final String TAG = "TodoListSyncService";

    // Definitions of the supported intents
    private static final String INTENT_BASE = "com.oci.example.cloudtodolist.";
    public static final String ACTION_TODOLIST_SYNC = INTENT_BASE + "SYNC";
    public static final String ACTION_TODOLIST_FULL_SYNC = INTENT_BASE + "FULL_SYNC";
    
    // These are notification intents, an activity can register for a broadcast to get updates
    public static final String STATUS_TODOLIST_SYNC_STARTED = INTENT_BASE + "SYNC_STARTED";
    public static final String STATUS_TODOLIST_SYNC_COMPLETE = INTENT_BASE + "SYNC_COMPLETE";

    // TODO Implement SyncService by extending the IntentServcie
    
    // Reference to the content provider to sync
    //private TodoListProvider provider;

    // HttpRest client to provide to the provider for sync
    //private HttpRestClient client;


    // Network error retry delay
    //private final int NETWORK_ERROR_RETRY = 30000;

    /**
     * Default constructor
     */
    public TodoListSyncService() {
        super("TodoListSyncService");
    }

    /**
     * Called by the system when the service is first created..
     */
    @Override
    public void onCreate() {
        super.onCreate();


/*        // Initialize the PreferenceManager reference
        SharedPreferences prefs = PreferenceManager.getDefaultSharedPreferences(getBaseContext());

        // Build a new rest client with the http client
        String serverAddr = prefs.getString(getString(R.string.setting_server_address),
                getString(R.string.app_host_name));

        boolean useHttps = prefs.getBoolean(getString(R.string.setting_https), true);

        client = new HttpRestClient(serverAddr, useHttps, getBaseContext());

        // Initialize the TodoListProvider reference
        provider = (TodoListProvider) getContentResolver()
                .acquireContentProviderClient(TodoListSchema.AUTHORITY)
                .getLocalContentProvider();

        Log.d(TAG, "Service Created" + " (" + Thread.currentThread().getName() + ")");
        sendBroadcast(new Intent(STATUS_TODOLIST_SYNC_STARTED));*/
    }

    /**
     * Called by the system every time a client explicitly starts the service
     *
     * @param intent  intent supplied to startService
     * @param flags   additional data about this start request.
     * @param startId unique integer representing this specific request to start.
     * @return indicates what semantics the system should use for the service's
     *         current started state. should be values from START_CONTINUATION_MASK
     */
    @Override
    public int onStartCommand(Intent intent, int flags, int startId) {
        Log.d(TAG, "Service Started, startId:" + startId + " (" + Thread.currentThread().getName() + ")");
        return super.onStartCommand(intent, flags, startId);
    }
    
    

    /**
     * Called by the system to notify a Service that it is no longer used and is being removed.
     */
    @Override
    public void onDestroy() {
        super.onDestroy();
/*        client.close();
        Log.d(TAG, "Service Destroyed" + " (" + Thread.currentThread().getName() + ")");
        sendBroadcast(new Intent(STATUS_TODOLIST_SYNC_COMPLETE));*/
    }


    /**
     * This method is invoked on the worker thread with a request to process. Only one
     * Intent is processed at a time, but the processing happens on a worker thread
     * that runs independently from other application logic. So, if this code takes a
     * long time, it will hold up other requests to the same IntentService, but it will
     * not hold up anything else. When all requests have been handled,
     * the IntentService stops itself
     * <p/>
     * This implementation will call onPerformSync on the TodoListProvider if we are
     * currently online. This handles an ACTION_TODOLIST_SYNC and ACTION_TODOLIST_REFRESH
     * intents. It will also schedule another periodic sync regardless of the whether
     * onPerformSync was called or succeeded/failed.
     *
     * @param intent intent supplied to startService
     */
    @Override
    protected void onHandleIntent(Intent intent) {

/*        String action = intent.getAction();
        Log.d(TAG, "onHandleIntent: Action = " + action + " (" + Thread.currentThread().getName() + ")");

        if (TodoListSyncHelper.isOnline(getBaseContext())
        		&& TodoListSyncHelper.isSyncEnabled(getBaseContext())) {
            RestDataProvider.SyncResult res;
            boolean fullSync = action.equals(ACTION_TODOLIST_FULL_SYNC);

            // Get the currently configured preferred account to use to sync against
            Account account = TodoListSyncHelper.getPreferredAccount(getBaseContext());
            if (account == null) {
                TodoListSyncHelper.scheduleSync(getBaseContext());
                return;
            }

            res = provider.onPerformSync(client, account, fullSync);
            if (res.fullSyncRequested) {
                res = provider.onPerformSync(client, account, fullSync);
            }

            TodoListSyncHelper.showSyncResultNotification(getBaseContext(),res);
            

            if (res.networkError())
            {
                TodoListSyncHelper.scheduleSync(getBaseContext(), NETWORK_ERROR_RETRY);
<<<<<<< HEAD
            else if (!res.serverError())
             // On a server error, don't schedule another sync. This is not likely to go away
             // so just wait until an explicit refresh is requested

                TodoListSyncHelper.scheduleSync(getBaseContext());
        }*/
=======
            } else if (!res.serverError()){
	            /**
	             * On a server error, don't schedule another sync. This is not likely to go away
	             * so just wait until an explicit refresh is requested
	             */
                TodoListSyncHelper.scheduleSync(getBaseContext());
            }
        }
>>>>>>> 3375802a
    }
}<|MERGE_RESOLUTION|>--- conflicted
+++ resolved
@@ -1,16 +1,8 @@
 package com.oci.example.cloudtodolist;
 
-import android.accounts.Account;
 import android.app.IntentService;
 import android.content.Intent;
-import android.content.SharedPreferences;
-import android.preference.PreferenceManager;
 import android.util.Log;
-
-import com.oci.example.cloudtodolist.client.HttpRestClient;
-import com.oci.example.cloudtodolist.provider.RestDataProvider;
-import com.oci.example.cloudtodolist.provider.TodoListProvider;
-import com.oci.example.cloudtodolist.provider.TodoListSchema;
 
 /**
  * Service that handles sync and refresh request intents and handles
@@ -151,25 +143,15 @@
             TodoListSyncHelper.showSyncResultNotification(getBaseContext(),res);
             
 
-            if (res.networkError())
-            {
+            if (res.networkError()) {
                 TodoListSyncHelper.scheduleSync(getBaseContext(), NETWORK_ERROR_RETRY);
-<<<<<<< HEAD
-            else if (!res.serverError())
+            } else if (!res.serverError()){
              // On a server error, don't schedule another sync. This is not likely to go away
              // so just wait until an explicit refresh is requested
 
                 TodoListSyncHelper.scheduleSync(getBaseContext());
+            }
         }*/
-=======
-            } else if (!res.serverError()){
-	            /**
-	             * On a server error, don't schedule another sync. This is not likely to go away
-	             * so just wait until an explicit refresh is requested
-	             */
-                TodoListSyncHelper.scheduleSync(getBaseContext());
-            }
-        }
->>>>>>> 3375802a
+
     }
 }